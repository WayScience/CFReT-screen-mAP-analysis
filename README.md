--- conflicted
+++ resolved
@@ -15,11 +15,8 @@
 These findings suggest that specific cellular structures are strong indicators of heart cell health or failure.
 The processing methods and results of this analysis can be accessed [here](https://github.com/WayScience/cellpainting_predicts_cardiac_fibrosis).
 
-<<<<<<< HEAD
+
 Building upon these results, we advanced our study to the next level by leveraging [high-content screening](https://www.sciencedirect.com/science/article/pii/S2472555223000667?via%3Dihub) (HCS) with CP assay.
-=======
-Building upon these results, we advanced our study to the next level by leveraging high-content screening (HCS) with CP assay.
->>>>>>> 93ed707b
 Specifically, we applied a library of 550 small-molecule compounds to identify those with the potential to reverse the effects of cardiac fibrosis.
 This approach not only aims to pinpoint candidate compounds for therapeutic intervention but also seeks to understand the biological mechanisms underlying the reversal of fibrosis.
 
