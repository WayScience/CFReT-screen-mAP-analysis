--- conflicted
+++ resolved
@@ -57,15 +57,9 @@
      "name": "stderr",
      "output_type": "stream",
      "text": [
-<<<<<<< HEAD
-      "/tmp/ipykernel_42164/2571744443.py:12: FutureWarning: Series.__getitem__ treating keys as positions is deprecated. In a future version, integer keys will always be treated as labels (consistent with DataFrame behavior). To access a value by position, use `ser.iloc[pos]`\n",
-      "  dmso_profiles[\"Metadata_plate_well\"] = dmso_profiles[[\"Metadata_plate_name\", \"Metadata_Well\"]].apply(lambda row: f\"{row[0]}_{row[1]}\", axis=1)\n",
-      "/tmp/ipykernel_42164/2571744443.py:12: PerformanceWarning: DataFrame is highly fragmented.  This is usually the result of calling `frame.insert` many times, which has poor performance.  Consider joining all columns at once using pd.concat(axis=1) instead. To get a de-fragmented frame, use `newframe = frame.copy()`\n",
-=======
       "/tmp/ipykernel_1730669/2571744443.py:12: FutureWarning: Series.__getitem__ treating keys as positions is deprecated. In a future version, integer keys will always be treated as labels (consistent with DataFrame behavior). To access a value by position, use `ser.iloc[pos]`\n",
       "  dmso_profiles[\"Metadata_plate_well\"] = dmso_profiles[[\"Metadata_plate_name\", \"Metadata_Well\"]].apply(lambda row: f\"{row[0]}_{row[1]}\", axis=1)\n",
       "/tmp/ipykernel_1730669/2571744443.py:12: PerformanceWarning: DataFrame is highly fragmented.  This is usually the result of calling `frame.insert` many times, which has poor performance.  Consider joining all columns at once using pd.concat(axis=1) instead. To get a de-fragmented frame, use `newframe = frame.copy()`\n",
->>>>>>> 70f41c5e
       "  dmso_profiles[\"Metadata_plate_well\"] = dmso_profiles[[\"Metadata_plate_name\", \"Metadata_Well\"]].apply(lambda row: f\"{row[0]}_{row[1]}\", axis=1)\n"
      ]
     }
