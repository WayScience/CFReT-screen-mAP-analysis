# Pre-commit configuration file
# Documentation: https://pre-commit.com/

repos:
  # Keep pre-commit itself up to date
-   repo: https://gitlab.com/vojko.pribudic.foss/pre-commit-update
    rev: v0.6.1
    hooks:
    -   id: pre-commit-update
        args: ["--verbose"]

  # Ruff for linting Python files
-   repo: https://github.com/charliermarsh/ruff-pre-commit
<<<<<<< HEAD
    rev: v0.11.3
=======
    rev: v0.11.4
>>>>>>> 082e4b59
    hooks:
    -   id: ruff
        args: ["--fix"]

    # nbQA to run Ruff on Jupyter Notebooks
-   repo: https://github.com/nbQA-dev/nbQA
    rev: 1.9.1
    hooks:
    -   id: nbqa-ruff
        name: nbQA-Ruff
        args: ["--fix"]
        additional_dependencies: ["ruff"]

    # Format and sort TOML files
-   repo: https://github.com/pappasam/toml-sort
    rev: v0.24.2
    hooks:
    -   id: toml-sort
        args: ["--in-place"]

    # Sort imports in Python files (if separate from Ruff)
-   repo: https://github.com/pre-commit/mirrors-isort
    rev: v5.10.1
    hooks:
    -   id: isort
        args: ["--profile", "black"]

    # Pyupgrade for updating Python syntax to newer versions
-   repo: https://github.com/asottile/pyupgrade
    rev: v3.19.1
    hooks:
    -   id: pyupgrade
        args: ["--py311-plus"]

-   repo: https://github.com/pre-commit/pre-commit-hooks
    rev: v5.0.0
    hooks:
    -   id: check-yaml # Validate YAML files
    -   id: check-json # Validate JSON files
    -   id: end-of-file-fixer # Ensure files end with a newline
    -   id: trailing-whitespace # Remove trailing whitespace
    -   id: check-merge-conflict # Prevent committing merge conflict markers
    -   id: check-added-large-files # Warn about large files being added
        args: ["--maxkb=102400"]<|MERGE_RESOLUTION|>--- conflicted
+++ resolved
@@ -11,11 +11,7 @@
 
   # Ruff for linting Python files
 -   repo: https://github.com/charliermarsh/ruff-pre-commit
-<<<<<<< HEAD
-    rev: v0.11.3
-=======
     rev: v0.11.4
->>>>>>> 082e4b59
     hooks:
     -   id: ruff
         args: ["--fix"]
