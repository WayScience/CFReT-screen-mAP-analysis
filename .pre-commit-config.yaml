--- conflicted
+++ resolved
@@ -9,13 +9,8 @@
       - id: pre-commit-update
         args: ["--verbose"]
 
-<<<<<<< HEAD
   # Ruff for linting Python files
 -   repo: https://github.com/charliermarsh/ruff-pre-commit
-=======
-    # Ruff for linting Python files
-  - repo: https://github.com/charliermarsh/ruff-pre-commit
->>>>>>> b6f425e0
     rev: v0.9.3
     hooks:
       - id: ruff
