# Pre-commit configuration file
# Documentation: https://pre-commit.com/

repos:
  # Keep pre-commit itself up to date
  - repo: https://gitlab.com/vojko.pribudic.foss/pre-commit-update
    rev: v0.6.1
    hooks:
      - id: pre-commit-update
        args: ["--verbose"]

  # Ruff for linting Python files
<<<<<<< HEAD
-   repo: https://github.com/charliermarsh/ruff-pre-commit
    rev: v0.9.4
=======
  - repo: https://github.com/charliermarsh/ruff-pre-commit
    rev: v0.9.3
>>>>>>> cc38a8f6
    hooks:
      - id: ruff
        args: ["--fix"]

    # nbQA to run Ruff on Jupyter Notebooks
  - repo: https://github.com/nbQA-dev/nbQA
    rev: 1.9.1
    hooks:
      - id: nbqa-ruff
        name: nbQA-Ruff
        args: ["--fix"]
        additional_dependencies: ["ruff"]

    # Format and sort TOML files
  - repo: https://github.com/pappasam/toml-sort
    rev: v0.24.2
    hooks:
      - id: toml-sort
        args: ["--in-place"]

    # Sort imports in Python files (if separate from Ruff)
  - repo: https://github.com/pre-commit/mirrors-isort
    rev: v5.10.1
    hooks:
      - id: isort
        args: ["--profile", "black"]

    # Pyupgrade for updating Python syntax to newer versions
  - repo: https://github.com/asottile/pyupgrade
    rev: v3.19.1
    hooks:
      - id: pyupgrade
        args: ["--py311-plus"]

  - repo: https://github.com/pre-commit/pre-commit-hooks
    rev: v5.0.0
    hooks:
      - id: check-yaml # Validate YAML files
      - id: check-json # Validate JSON files
      - id: end-of-file-fixer # Ensure files end with a newline
      - id: trailing-whitespace # Remove trailing whitespace
      - id: check-merge-conflict # Prevent committing merge conflict markers
      - id: check-added-large-files # Warn about large files being added
        args: ["--maxkb=102400"]<|MERGE_RESOLUTION|>--- conflicted
+++ resolved
@@ -10,13 +10,8 @@
         args: ["--verbose"]
 
   # Ruff for linting Python files
-<<<<<<< HEAD
--   repo: https://github.com/charliermarsh/ruff-pre-commit
+  - repo: https://github.com/charliermarsh/ruff-pre-commit
     rev: v0.9.4
-=======
-  - repo: https://github.com/charliermarsh/ruff-pre-commit
-    rev: v0.9.3
->>>>>>> cc38a8f6
     hooks:
       - id: ruff
         args: ["--fix"]
